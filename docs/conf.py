--- conflicted
+++ resolved
@@ -91,11 +91,7 @@
 #
 # This is also used if you do content translation via gettext catalogs.
 # Usually you set "language" from the command line for these cases.
-<<<<<<< HEAD
-language = 'en'
-=======
 language = "en"
->>>>>>> b5b940e6
 
 # List of patterns, relative to source directory, that match files and
 # directories to ignore when looking for source files.
@@ -239,11 +235,7 @@
 # Example configuration for intersphinx: refer to the Python standard library.
 intersphinx_mapping = {
     "bids": ("https://bids-standard.github.io/pybids/", None),
-<<<<<<< HEAD
-    "dipy": ("https://docs.dipy.org/stable/", None),
-=======
     "dipy": ("https://docs.dipy.org/stable", None),
->>>>>>> b5b940e6
     "matplotlib": ("https://matplotlib.org/stable", None),
     "nibabel": ("https://nipy.org/nibabel/", None),
     "nipype": ("https://nipype.readthedocs.io/en/latest/", None),
