--- conflicted
+++ resolved
@@ -14,10 +14,7 @@
     :maxdepth: 3
 
     installation
-<<<<<<< HEAD
     usage
-=======
     running
->>>>>>> b22efd5e
     developers
     changes