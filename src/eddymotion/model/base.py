# emacs: -*- mode: python; py-indent-offset: 4; indent-tabs-mode: nil -*-
# vi: set ft=python sts=4 ts=4 sw=4 et:
#
# Copyright 2022 The NiPreps Developers <nipreps@gmail.com>
#
# Licensed under the Apache License, Version 2.0 (the "License");
# you may not use this file except in compliance with the License.
# You may obtain a copy of the License at
#
#     http://www.apache.org/licenses/LICENSE-2.0
#
# Unless required by applicable law or agreed to in writing, software
# distributed under the License is distributed on an "AS IS" BASIS,
# WITHOUT WARRANTIES OR CONDITIONS OF ANY KIND, either express or implied.
# See the License for the specific language governing permissions and
# limitations under the License.
#
# We support and encourage derived works from this project, please read
# about our expectations at
#
#     https://www.nipreps.org/community/licensing/
#
"""A factory class that adapts DIPY's dMRI models."""

import warnings

import numpy as np
from dipy.core.gradients import gradient_table
from joblib import Parallel, delayed
from sklearn.gaussian_process import GaussianProcessRegressor
<<<<<<< HEAD

from utils import compute_angle, spherical_covariance, stochastic_optimization_with_early_stopping
=======
>>>>>>> af28a0a4


def _exec_fit(model, data, chunk=None):
    retval = model.fit(data)
    return retval, chunk


def _exec_predict(model, gradient, chunk=None, **kwargs):
    """Propagate model parameters and call predict."""
    return np.squeeze(model.predict(gradient, S0=kwargs.pop("S0", None))), chunk


class ModelFactory:
    """A factory for instantiating diffusion models."""

    @staticmethod
    def init(model="DTI", **kwargs):
        """
        Instantiate a diffusion model.

        Parameters
        ----------
        model : :obj:`str`
            Diffusion model.
            Options: ``"DTI"``, ``"DKI"``, ``"S0"``, ``"AverageDW"``

        Return
        ------
        model : :obj:`~dipy.reconst.ReconstModel`
            A model object compliant with DIPY's interface.

        """
        if model.lower() in ("s0", "b0"):
            return TrivialB0Model(S0=kwargs.pop("S0"))

        if model.lower() in ("avg", "average", "mean"):
            return AverageDWModel(**kwargs)

        if model.lower() in ("dti", "dki", "pet"):
            Model = globals()[f"{model.upper()}Model"]
            return Model(**kwargs)

        raise NotImplementedError(f"Unsupported model <{model}>.")


class BaseModel:
    """
    Defines the interface and default methods.

    Implements the interface of :obj:`dipy.reconst.base.ReconstModel`.
    Instead of inheriting from the abstract base, this implementation
    follows type adaptation principles, as it is easier to maintain
    and to read (see https://www.youtube.com/watch?v=3MNVP9-hglc).

    """

    __slots__ = (
        "_model",
        "_mask",
        "_S0",
        "_b_max",
        "_models",
        "_datashape",
    )
    _modelargs = ()

    def __init__(self, gtab, S0=None, mask=None, b_max=None, **kwargs):
        """Base initialization."""

        # Setup B0 map
        self._S0 = None
        if S0 is not None:
            self._S0 = np.clip(
                S0.astype("float32") / S0.max(),
                a_min=1e-5,
                a_max=1.0,
            )

        # Setup brain mask
        self._mask = mask
        if mask is None and S0 is not None:
            self._mask = self._S0 > np.percentile(self._S0, 35)

        # Cap b-values, if requested
        self._b_max = None
        if b_max and b_max > 1000:
            # Saturate b-values at b_max, since signal stops dropping
            gtab[-1, gtab[-1] > b_max] = b_max
            # A possibly good alternative is completely remove very high b-values
            # bval_mask = gtab[-1] < b_max
            # data = data[..., bval_mask]
            # gtab = gtab[:, bval_mask]
            self._b_max = b_max

        kwargs = {k: v for k, v in kwargs.items() if k in self._modelargs}

        model_str = getattr(self, "_model_class", None)
        if not model_str:
            raise TypeError("No model defined")

        # ToDo
        # Use lazy loading ?
        from importlib import import_module

        module_name, class_name = model_str.rsplit(".", 1)
        self._model = getattr(import_module(module_name), class_name)(_rasb2dipy(gtab), **kwargs)

        self._datashape = None
        self._models = None

    def fit(self, data, n_jobs=None, **kwargs):
        """Fit the model chunk-by-chunk asynchronously"""
        n_jobs = n_jobs or 1

        self._datashape = data.shape

        # Select voxels within mask or just unravel 3D if no mask
        data = (
            data[self._mask, ...] if self._mask is not None else data.reshape(-1, data.shape[-1])
        )

        # One single CPU - linear execution (full model)
        if n_jobs == 1:
            self._model, _ = _exec_fit(self._model, data)
            return

        # Split data into chunks of group of slices
        data_chunks = np.array_split(data, n_jobs)

        self._models = [None] * n_jobs

        # Parallelize process with joblib
        with Parallel(n_jobs=n_jobs) as executor:
            results = executor(
                delayed(_exec_fit)(self._model, dchunk, i) for i, dchunk in enumerate(data_chunks)
            )
        for submodel, index in results:
            self._models[index] = submodel

        self._model = None  # Preempt further actions on the model

    def predict(self, gradient, **kwargs):
        """Predict asynchronously chunk-by-chunk the diffusion signal."""
        if self._b_max is not None:
            gradient[-1] = min(gradient[-1], self._b_max)

        gradient = _rasb2dipy(gradient)

        S0 = None
        if self._S0 is not None:
            S0 = (
                self._S0[self._mask, ...]
                if self._mask is not None
                else self._S0.reshape(-1, self._S0.shape[-1])
            )

        n_models = len(self._models) if self._model is None and self._models else 1

        if n_models == 1:
            predicted, _ = _exec_predict(self._model, gradient, S0=S0, **kwargs)
        else:
            S0 = np.array_split(S0, n_models) if S0 is not None else [None] * n_models

            predicted = [None] * n_models

            # Parallelize process with joblib
            with Parallel(n_jobs=n_models) as executor:
                results = executor(
                    delayed(_exec_predict)(model, gradient, S0=S0[i], chunk=i, **kwargs)
                    for i, model in enumerate(self._models)
                )
            for subprediction, index in results:
                predicted[index] = subprediction

            predicted = np.hstack(predicted)

        if self._mask is not None:
            retval = np.zeros_like(self._mask, dtype="float32")
            retval[self._mask, ...] = predicted
        else:
            retval = predicted.reshape(self._datashape[:-1])

        return retval


class TrivialB0Model:
    """A trivial model that returns a *b=0* map always."""

    __slots__ = ("_S0",)

    def __init__(self, S0=None, **kwargs):
        """Implement object initialization."""
        if S0 is None:
            raise ValueError("S0 must be provided")

        self._S0 = S0

    def fit(self, *args, **kwargs):
        """Do nothing."""

    def predict(self, gradient, **kwargs):
        """Return the *b=0* map."""
        return self._S0


class AverageDWModel:
    """A trivial model that returns an average map."""

    __slots__ = ("_data", "_th_low", "_th_high", "_bias", "_stat")

    def __init__(self, **kwargs):
        r"""
        Implement object initialization.

import sklearn
        Parameters
        ----------
        gtab : :obj:`~numpy.ndarray`
            An :math:`N \times 4` table, where rows (*N*) are diffusion gradients and
            columns are b-vector components and corresponding b-value, respectively.
        th_low : :obj:`~numbers.Number`
            A lower bound for the b-value corresponding to the diffusion weighted images
            that will be averaged.
        th_high : :obj:`~numbers.Number`
            An upper bound for the b-value corresponding to the diffusion weighted images
            that will be averaged.
        bias : :obj:`bool`
            Whether the overall distribution of each diffusion weighted image will be
            standardized and centered around the global 75th percentile.
        stat : :obj:`str`
            Whether the summary statistic to apply is ``"mean"`` or ``"median"``.

        """
        self._th_low = kwargs.get("th_low", 50)
        self._th_high = kwargs.get("th_high", 10000)
        self._bias = kwargs.get("bias", True)
        self._stat = kwargs.get("stat", "median")
        self._data = None

    def fit(self, data, **kwargs):
        """Calculate the average."""
        gtab = kwargs.pop("gtab", None)
        # Select the interval of b-values for which DWIs will be averaged
        b_mask = (
            ((gtab[3] >= self._th_low) & (gtab[3] <= self._th_high))
            if gtab is not None
            else np.ones((data.shape[-1],), dtype=bool)
        )
        shells = data[..., b_mask]

        # Regress out global signal differences
        if self._bias:
            centers = np.median(shells, axis=(0, 1, 2))
            reference = np.percentile(centers[centers >= 1.0], 75)
            centers[centers < 1.0] = reference
            drift = reference / centers
            shells = shells * drift

        # Select the summary statistic
        avg_func = np.median if self._stat == "median" else np.mean
        # Calculate the average
        self._data = avg_func(shells, axis=-1)

    def predict(self, gradient, **kwargs):
        """Return the average map."""
        return self._data


class PETModel:
    """A PET imaging realignment model based on B-Spline approximation."""

    __slots__ = ("_t", "_x", "_xlim", "_order", "_coeff", "_mask", "_shape", "_n_ctrl")

    def __init__(self, timepoints=None, xlim=None, n_ctrl=None, mask=None, order=3, **kwargs):
        """
        Create the B-Spline interpolating matrix.

        Parameters:
        -----------
        timepoints : :obj:`list`
            The timing (in sec) of each PET volume.
            E.g., ``[15.,   45.,   75.,  105.,  135.,  165.,  210.,  270.,  330.,
            420.,  540.,  750., 1050., 1350., 1650., 1950., 2250., 2550.]``

        n_ctrl : :obj:`int`
            Number of B-Spline control points. If `None`, then one control point every
            six timepoints will be used. The less control points, the smoother is the
            model.

        """
        if timepoints is None or xlim is None:
            raise TypeError("timepoints must be provided in initialization")

        self._order = order
        self._mask = mask

        self._x = np.array(timepoints, dtype="float32")
        self._xlim = xlim

        if self._x[0] < 1e-2:
            raise ValueError("First frame midpoint should not be zero or negative")
        if self._x[-1] > (self._xlim - 1e-2):
            raise ValueError("Last frame midpoint should not be equal or greater than duration")

        # Calculate index coordinates in the B-Spline grid
        self._n_ctrl = n_ctrl or (len(timepoints) // 4) + 1

        # B-Spline knots
        self._t = np.arange(-3, float(self._n_ctrl) + 4, dtype="float32")

        self._shape = None
        self._coeff = None

    def fit(self, data, *args, **kwargs):
        """Fit the model."""
        from scipy.interpolate import BSpline
        from scipy.sparse.linalg import cg

        n_jobs = kwargs.pop("n_jobs", None) or 1

        timepoints = kwargs.get("timepoints", None) or self._x
        x = (np.array(timepoints, dtype="float32") / self._xlim) * self._n_ctrl

        self._shape = data.shape[:3]

        # Convert data into V (voxels) x T (timepoints)
        data = data.reshape((-1, data.shape[-1])) if self._mask is None else data[self._mask]

        # A.shape = (T, K - 4); T= n. timepoints, K= n. knots (with padding)
        A = BSpline.design_matrix(x, self._t, k=self._order)
        AT = A.T
        ATdotA = AT @ A

        # One single CPU - linear execution (full model)
        if n_jobs == 1:
            self._coeff = np.array([cg(ATdotA, AT @ v)[0] for v in data])
            return

        # Parallelize process with joblib
        with Parallel(n_jobs=n_jobs) as executor:
            results = executor(delayed(cg)(ATdotA, AT @ v) for v in data)

        self._coeff = np.array([r[0] for r in results])

    def predict(self, timepoint, **kwargs):
        """Return the *b=0* map."""
        from scipy.interpolate import BSpline

        # Project sample timing into B-Spline coordinates
        x = (timepoint / self._xlim) * self._n_ctrl
        A = BSpline.design_matrix(x, self._t, k=self._order)

        # A is 1 (num. timepoints) x C (num. coeff)
        # self._coeff is V (num. voxels) x K - 4
        predicted = np.squeeze(A @ self._coeff.T)

        if self._mask is None:
            return predicted.reshape(self._shape)

        retval = np.zeros(self._shape, dtype="float32")
        retval[self._mask] = predicted
        return retval


class DTIModel(BaseModel):
    """A wrapper of :obj:`dipy.reconst.dti.TensorModel`."""

    _modelargs = (
        "min_signal",
        "return_S0_hat",
        "fit_method",
        "weighting",
        "sigma",
        "jac",
    )
    _model_class = "dipy.reconst.dti.TensorModel"


class DKIModel(BaseModel):
    """A wrapper of :obj:`dipy.reconst.dki.DiffusionKurtosisModel`."""

    _modelargs = DTIModel._modelargs
    _model_class = "dipy.reconst.dki.DiffusionKurtosisModel"


class GaussianProcessModel:
    """A Gaussian Process model based on [Andersson16a]_ (fig 1).
    DWIs need to be transformed to a single ref space (fig 2 [Andersson16b]_ ?)

    Definitions:
    s: reference/undistorted space: used to denote the space or any image in
    that space
    f: observed/distorted image: used to denote any image in acquisition space
    a: acquisition parameters: PE‐direction and bandwidth in PE‐direction
    r: rigid body (subject movement) parameters
    \beta: Eddy current parameters
    e(\beta): Eddy current‐induced off resonance field (Hz)
    h: Susceptibility induced off‐resonance field (Hz)

    (fig 1) and algorithm:
    1. Input: N DWI volumes f_{i} with acq parameters a_{i}; susceptibility
    field h
    2. Initialize: set all beta_{i} and r_i{i} = 0
    3. Compute for M iterations
     - Load GP prediction maker
     - For all i in N (DWIs)
       - Compute \\hat{s}_{i} (f_{i}, h, \beta_{i}, r_{i}, a_{i}) eqs 2 and 4
       - Load \\hat{s}_{i} (f_{i}, h, \beta_{i}, r_{i}, a_{i}) as training
         data for GP
     - Estimate hyperparameters for the GP used to predict the signal shape
       for every voxel
     - Update EC and movement parameters
     - For all i in N (DWIs)
       - Draw a prediction s_{i} from the GP
       - Compute \\hat{f}_{i} (s_{i}, h, \beta_{i}, r_{i}, a_{i})
       - Use \\hat{f}_{i} - f_{i} to update \beta_{i} and r_{i} (eq 6)

    a: direction of the PE and the total readout time (here defined as the time
    between the acquisition of the center of the first and last echoes).
    Internally, a is divided into a = [p t] where p is a unity length 1 x 3
    vector defining the PE direction (such that for example [1 0 0], [−1 0 0],
    [0 1 0] and [0 −1 0] denote R → L, L → R, P → A and A  P PE direction
    respectively) and where t denotes the readout time (in seconds).
    r: 1x6 vector: 3 translations, 3 rotations
    \beta: four for linear; ten for quadratic, twenty for cubic.
    h: assumed to be in the same space as the first b = 0 image supplied to
    eddy, which will be automatically fulfilled if it was estimated by topup
    and that same b = 0 image was the first of those supplied to topup. Hence,
    it can be said to help define the reference/undistorted space as the first
    b = 0 image after distortion correction by h.

    See Appendix A for further details.

    Add the outlier detection part in [Andersson16b]?

    References
    ----------
    .. [Andersson16a] J. L. R. Andersson. et al., An integrated approach to
    correction for off-resonance effects and subject movement in diffusion MR
    imaging, NeuroImage 125 (2016) 1063–1078
    .. [Andersson16b] J. L. R. Andersson. et al., Incorporating outlier
    detection and replacement into a non-parametric framework for movement and
    distortion correction of diffusion MR images, NeuroImage 141 (2016) 556–572
    """
<<<<<<< HEAD
    __slots__ = ("_dwi", "_a", "_h", "_kernel", "_num_iterations", "_betas", "_r", "_gpr")

    def __init__(self, dwi, a, h, kernel, num_iterations=5, **kwargs):
        """Implement object initialization."""
        self._dwi = dwi
        self._a = a
        self._h = h
        self._num_iterations = num_iterations
        self._betas = 0
        self._r = 0
        self._kernel = kernel

    def fit(self, gradient_directions, data, initial_beta=np.log([100.0, 0.2, 10.0]), batch_size=1000, max_iter=1000, tolerance=1e-4, patience=20):
        """
        Fit the Gaussian Process model to the training data.

        Parameters
        ----------
        gradient_directions : array-like of shape (num_directions, 3)
            Training data (gradient directions).
        voxel_intensities : array-like of shape (num_directions, num_voxels)
            Target values (diffusion volumes).
        initial_beta : array-like of shape (3,)
            Initial guess for the log-transformed hyperparameters.
        batch_size : int, default=1000
            Size of the mini-batches for optimization.
        max_iter : int, default=1000
            Maximum number of iterations.
        tolerance : float, default=1e-4
            Tolerance for improvement in loss.
        patience : int, default=20
            Patience for early stopping.
        """
        # Compute angles from the gradient directions
        angles = compute_angle(gradient_directions)

        voxel_intensities_flatten = data.reshape(len(angles), -1)
        reshaped_angles = angles.reshape(-1, 1)
        print(f'Voxel intensities shape: {voxel_intensities_flatten.shape}')
        print(f'Gradient directions shape: {reshaped_angles.shape}')

        # Run the stochastic optimization with early stopping
        optimal_beta = stochastic_optimization_with_early_stopping(initial_beta, voxel_intensities_flatten, angles, batch_size=batch_size, max_iter=max_iter, patience=patience, tolerance=tolerance)
        optimal_lambda, optimal_a, optimal_sigma_sq = np.exp(optimal_beta)

        # Update the kernel with the optimized hyperparameters
        self._kernel.set_params(lambda_=optimal_lambda, a=optimal_a, sigma_sq=optimal_sigma_sq)

        # Fit the Gaussian Process Regressor with the optimized kernel
        self._gpr = GaussianProcessRegressor(kernel=self._kernel)
        self._gpr.fit(reshaped_angles, voxel_intensities_flatten)  # Here there is a problem with the shape of the data

        print("\nOptimal hyperparameters:")
        print("Lambda:", optimal_lambda)
        print("a:", optimal_a)
        print("Sigma squared:", optimal_sigma_sq)

    def predict(self, gradient, **kwargs):
        """Return the Gaussian Process prediction according to [Andersson16]_"""
        y_mean, y_std = self._gpr.predict(gradient, return_std=True)
=======

    __slots__ = (
        "_dwi",
        "_a",
        "_h",
        "_kernel",
        "_num_iterations",
        "_betas",
        "_r",
        "_gpr",
        "_model",
    )

    def __init__(self, dwi, a, h, kernel, num_iterations=5, **kwargs):
        """Implement object initialization."""

        self._dwi = dwi  # The HDF5 file object: avoid having the entire 4D volume in memory
        self._a = a
        self._h = h
        self._num_iterations = num_iterations

        # Initialize
        self._betas = 0
        self._r = 0

        # ToDo
        # Build the GP kernel here or in fit ?
        self._gpr = None
        # Does the kernel depend on which data we use as the training data (i.e.
        # varies with the index we choose to predict)?
        self._kernel = kernel
        self._model = None

    def fit(self, X, y, *args, **kwargs):
        """The x are our gradient directions; the observations are our diffusion
        volumes.
        X: array-like of shape (n_samples, n_features), n_samples being
        the number of gradients, and the n_features the number of shells ?
        Or n_samples being the number of voxels in the DWI volume, and n_features
        being 3 (bvec coordinates)
        y: _array-like of shape (n_samples,) or (n_samples, n_targets)"""

        self._gpr = GaussianProcessRegressor(kernel=self._kernel, random_state=0)
        self._gpr.fit(X, y)

    def predict(self, X, **kwargs):
        """Return the Gaussian Process prediction according to [Andersson16]_
        where X is a gradient direction."""
        # ToDo
        # Call self._gprlog_marginal_likelihood for eq. 12 in Andersson 15 ?
        y_mean, y_std = self._gpr.predict(X, return_std=True)
>>>>>>> af28a0a4
        return y_mean, y_std


def _rasb2dipy(gradient):
    gradient = np.asanyarray(gradient)
    if gradient.ndim == 1:
        if gradient.size != 4:
            raise ValueError("Missing gradient information.")
        gradient = gradient[..., np.newaxis]

    if gradient.shape[0] != 4:
        gradient = gradient.T
    elif gradient.shape == (4, 4):
        print("Warning: make sure gradient information is not transposed!")

    with warnings.catch_warnings():
        warnings.filterwarnings("ignore", category=UserWarning)
        retval = gradient_table(gradient[3, :], gradient[:3, :].T)
    return retval<|MERGE_RESOLUTION|>--- conflicted
+++ resolved
@@ -28,11 +28,8 @@
 from dipy.core.gradients import gradient_table
 from joblib import Parallel, delayed
 from sklearn.gaussian_process import GaussianProcessRegressor
-<<<<<<< HEAD
 
 from utils import compute_angle, spherical_covariance, stochastic_optimization_with_early_stopping
-=======
->>>>>>> af28a0a4
 
 
 def _exec_fit(model, data, chunk=None):
@@ -477,7 +474,119 @@
     detection and replacement into a non-parametric framework for movement and
     distortion correction of diffusion MR images, NeuroImage 141 (2016) 556–572
     """
-<<<<<<< HEAD
+
+    __slots__ = (
+        "_dwi",
+        "_a",
+        "_h",
+        "_kernel",
+        "_num_iterations",
+        "_betas",
+        "_r",
+        "_gpr",
+        "_model",
+    )
+
+    def __init__(self, dwi, a, h, kernel, num_iterations=5, **kwargs):
+        """Implement object initialization."""
+
+        self._dwi = dwi  # The HDF5 file object: avoid having the entire 4D volume in memory
+        self._a = a
+        self._h = h
+        self._num_iterations = num_iterations
+
+        # Initialize
+        self._betas = 0
+        self._r = 0
+
+        # ToDo
+        # Build the GP kernel here or in fit ?
+        self._gpr = None
+        # Does the kernel depend on which data we use as the training data (i.e.
+        # varies with the index we choose to predict)?
+        self._kernel = kernel
+        self._model = None
+
+    def fit(self, X, y, *args, **kwargs):
+        """The x are our gradient directions; the observations are our diffusion
+        volumes.
+        X: array-like of shape (n_samples, n_features), n_samples being
+        the number of gradients, and the n_features the number of shells ?
+        Or n_samples being the number of voxels in the DWI volume, and n_features
+        being 3 (bvec coordinates)
+        y: _array-like of shape (n_samples,) or (n_samples, n_targets)"""
+
+        self._gpr = GaussianProcessRegressor(kernel=self._kernel, random_state=0)
+        self._gpr.fit(X, y)
+
+    def predict(self, X, **kwargs):
+        """Return the Gaussian Process prediction according to [Andersson16]_
+        where X is a gradient direction."""
+        # ToDo
+        # Call self._gprlog_marginal_likelihood for eq. 12 in Andersson 15 ?
+        y_mean, y_std = self._gpr.predict(X, return_std=True)
+        return y_mean, y_std
+
+
+class GaussianProcessModel:
+    """A Gaussian Process model based on [Andersson16a]_ (fig 1).
+    DWIs need to be transformed to a single ref space (fig 2 [Andersson16b]_ ?)
+
+    Definitions:
+    s: reference/undistorted space: used to denote the space or any image in
+    that space
+    f: observed/distorted image: used to denote any image in acquisition space
+    a: acquisition parameters: PE‐direction and bandwidth in PE‐direction
+    r: rigid body (subject movement) parameters
+    \beta: Eddy current parameters
+    e(\beta): Eddy current‐induced off resonance field (Hz)
+    h: Susceptibility induced off‐resonance field (Hz)
+
+    (fig 1) and algorithm:
+    1. Input: N DWI volumes f_{i} with acq parameters a_{i}; susceptibility
+    field h
+    2. Initialize: set all beta_{i} and r_i{i} = 0
+    3. Compute for M iterations
+     - Load GP prediction maker
+     - For all i in N (DWIs)
+       - Compute \\hat{s}_{i} (f_{i}, h, \beta_{i}, r_{i}, a_{i}) eqs 2 and 4
+       - Load \\hat{s}_{i} (f_{i}, h, \beta_{i}, r_{i}, a_{i}) as training
+         data for GP
+     - Estimate hyperparameters for the GP used to predict the signal shape
+       for every voxel
+     - Update EC and movement parameters
+     - For all i in N (DWIs)
+       - Draw a prediction s_{i} from the GP
+       - Compute \\hat{f}_{i} (s_{i}, h, \beta_{i}, r_{i}, a_{i})
+       - Use \\hat{f}_{i} - f_{i} to update \beta_{i} and r_{i} (eq 6)
+
+    a: direction of the PE and the total readout time (here defined as the time
+    between the acquisition of the center of the first and last echoes).
+    Internally, a is divided into a = [p t] where p is a unity length 1 x 3
+    vector defining the PE direction (such that for example [1 0 0], [−1 0 0],
+    [0 1 0] and [0 −1 0] denote R → L, L → R, P → A and A  P PE direction
+    respectively) and where t denotes the readout time (in seconds).
+    r: 1x6 vector: 3 translations, 3 rotations
+    \beta: four for linear; ten for quadratic, twenty for cubic.
+    h: assumed to be in the same space as the first b = 0 image supplied to
+    eddy, which will be automatically fulfilled if it was estimated by topup
+    and that same b = 0 image was the first of those supplied to topup. Hence,
+    it can be said to help define the reference/undistorted space as the first
+    b = 0 image after distortion correction by h.
+
+    See Appendix A for further details.
+
+    Add the outlier detection part in [Andersson16b]?
+
+    References
+    ----------
+    .. [Andersson16a] J. L. R. Andersson. et al., An integrated approach to
+    correction for off-resonance effects and subject movement in diffusion MR
+    imaging, NeuroImage 125 (2016) 1063–1078
+    .. [Andersson16b] J. L. R. Andersson. et al., Incorporating outlier
+    detection and replacement into a non-parametric framework for movement and
+    distortion correction of diffusion MR images, NeuroImage 141 (2016) 556–572
+    """
     __slots__ = ("_dwi", "_a", "_h", "_kernel", "_num_iterations", "_betas", "_r", "_gpr")
 
     def __init__(self, dwi, a, h, kernel, num_iterations=5, **kwargs):
@@ -530,67 +639,9 @@
         self._gpr = GaussianProcessRegressor(kernel=self._kernel)
         self._gpr.fit(reshaped_angles, voxel_intensities_flatten)  # Here there is a problem with the shape of the data
 
-        print("\nOptimal hyperparameters:")
-        print("Lambda:", optimal_lambda)
-        print("a:", optimal_a)
-        print("Sigma squared:", optimal_sigma_sq)
-
     def predict(self, gradient, **kwargs):
         """Return the Gaussian Process prediction according to [Andersson16]_"""
         y_mean, y_std = self._gpr.predict(gradient, return_std=True)
-=======
-
-    __slots__ = (
-        "_dwi",
-        "_a",
-        "_h",
-        "_kernel",
-        "_num_iterations",
-        "_betas",
-        "_r",
-        "_gpr",
-        "_model",
-    )
-
-    def __init__(self, dwi, a, h, kernel, num_iterations=5, **kwargs):
-        """Implement object initialization."""
-
-        self._dwi = dwi  # The HDF5 file object: avoid having the entire 4D volume in memory
-        self._a = a
-        self._h = h
-        self._num_iterations = num_iterations
-
-        # Initialize
-        self._betas = 0
-        self._r = 0
-
-        # ToDo
-        # Build the GP kernel here or in fit ?
-        self._gpr = None
-        # Does the kernel depend on which data we use as the training data (i.e.
-        # varies with the index we choose to predict)?
-        self._kernel = kernel
-        self._model = None
-
-    def fit(self, X, y, *args, **kwargs):
-        """The x are our gradient directions; the observations are our diffusion
-        volumes.
-        X: array-like of shape (n_samples, n_features), n_samples being
-        the number of gradients, and the n_features the number of shells ?
-        Or n_samples being the number of voxels in the DWI volume, and n_features
-        being 3 (bvec coordinates)
-        y: _array-like of shape (n_samples,) or (n_samples, n_targets)"""
-
-        self._gpr = GaussianProcessRegressor(kernel=self._kernel, random_state=0)
-        self._gpr.fit(X, y)
-
-    def predict(self, X, **kwargs):
-        """Return the Gaussian Process prediction according to [Andersson16]_
-        where X is a gradient direction."""
-        # ToDo
-        # Call self._gprlog_marginal_likelihood for eq. 12 in Andersson 15 ?
-        y_mean, y_std = self._gpr.predict(X, return_std=True)
->>>>>>> af28a0a4
         return y_mean, y_std
 
 
